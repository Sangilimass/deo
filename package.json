--- conflicted
+++ resolved
@@ -11,13 +11,8 @@
     "dev": "remix vite:dev",
     "test": "vitest --run",
     "test:watch": "vitest",
-<<<<<<< HEAD
-    "lint": "eslint --cache --cache-location ./node_modules/.cache/eslint .",
-    "lint:fix": "npm run lint -- --fix",
-=======
     "lint": "eslint --cache --cache-location ./node_modules/.cache/eslint app",
     "lint:fix": "npm run lint -- --fix && prettier app --write",
->>>>>>> e55bf487
     "start:windows": "wrangler pages dev ./build/client",
     "start:unix": "bindings=$(./bindings.sh) && wrangler pages dev ./build/client $bindings",
     "start": "node -e \"const { spawn } = require('child_process'); const isWindows = process.platform === 'win32'; const cmd = isWindows ? 'npm run start:windows' : 'npm run start:unix'; const child = spawn(cmd, { shell: true, stdio: 'inherit' }); child.on('exit', code => process.exit(code));\"",
