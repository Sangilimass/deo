--- conflicted
+++ resolved
@@ -257,10 +257,6 @@
     getDynamicModels: getLMStudioModels,
     getApiKeyLink: 'https://lmstudio.ai/',
     labelForGetApiKey: 'Get LMStudio',
-<<<<<<< HEAD
-    icon: 'i-ph:cloud-arrow-down',
-  },
-=======
     icon: "i-ph:cloud-arrow-down",
   },
   {
@@ -284,7 +280,6 @@
       { name: 'gpt-4o', label: 'gpt-4o (resource:key)', provider: 'Azure', maxTokenAllowed: 1000 }
     ],
   }
->>>>>>> 13991f56
 ];
 
 export const DEFAULT_PROVIDER = PROVIDER_LIST[0];
